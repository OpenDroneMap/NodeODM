--- conflicted
+++ resolved
@@ -136,15 +136,7 @@
 
 	removeFromRunningQueue(task){
 		assert(task.constructor.name === "Task", "Must be a Task object");
-<<<<<<< HEAD
-
-		this.runningQueue = this.runningQueue.filter(t => {
-			return t !== task;
-		});
-=======
-		
 		this.runningQueue = this.runningQueue.filter(t => t !== task);
->>>>>>> 032e20f3
 	}
 
 	addNew(task){
