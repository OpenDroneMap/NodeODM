/*
Node-OpenDroneMap Node.js App and REST API to access OpenDroneMap.
Copyright (C) 2016 Node-OpenDroneMap Contributors

This program is free software: you can redistribute it and/or modify
it under the terms of the GNU General Public License as published by
the Free Software Foundation, either version 3 of the License, or
(at your option) any later version.

This program is distributed in the hope that it will be useful,
but WITHOUT ANY WARRANTY; without even the implied warranty of
MERCHANTABILITY or FITNESS FOR A PARTICULAR PURPOSE.  See the
GNU General Public License for more details.

You should have received a copy of the GNU General Public License
along with this program.  If not, see <http://www.gnu.org/licenses/>.
*/
"use strict";

let config = require('./config.js')

let logger = require('winston');
let fs = require('fs');
let path = require('path');
let async = require('async');

let express = require('express');
let app = express();

let addRequestId = require('./libs/expressRequestId')();
let multer = require('multer');
let bodyParser = require('body-parser');
let morgan = require('morgan');

// Set up logging
// Configure custom File transport to write plain text messages
let logPath = ( config.logger.logDirectory ? config.logger.logDirectory : __dirname );
// Check that log file directory can be written to
try {
	fs.accessSync(logPath, fs.W_OK);
} catch (e) {
	console.log( "Log directory '" + logPath + "' cannot be written to"  );
	throw e;
}
logPath += path.sep;
logPath += config.instance + ".log";

logger
	.add(logger.transports.File, {
		filename: logPath, // Write to projectname.log
		json: false, // Write in plain text, not JSON
		maxsize: config.logger.maxFileSize, // Max size of each file
		maxFiles: config.logger.maxFiles, // Max number of files
		level: config.logger.level // Level of log messages
	})
	// Console transport is no use to us when running as a daemon
	.remove(logger.transports.Console);

let winstonStream = {
    write: function(message, encoding){
    	logger.info(message.slice(0, -1));
    }
};

let TaskManager = require('./libs/taskManager');
let Task = require('./libs/Task');
let odmOptions = require('./libs/odmOptions');

app.use(morgan('combined', { stream : winstonStream }));
app.use(bodyParser.urlencoded({extended: true}));
app.use(bodyParser.json());
app.use(express.static('public'));

let upload = multer({
	storage: multer.diskStorage({
	  destination: (req, file, cb) => {
	  	let path = `tmp/${req.id}/`;
	  	fs.exists(path, exists => {
	  		if (!exists){
	  			fs.mkdir(path, undefined, () => {
	  				cb(null, path);
	  			});
	  		}else{
	    		cb(null, path);
	  		}
	  	});
	  },
	  filename: (req, file, cb) => {
	    cb(null, file.originalname)
	  }
	})
});

app.post('/task/new', addRequestId, upload.array('images'), (req, res) => {
	if (req.files.length === 0) res.json({error: "Need at least 1 file."});
	else{
		async.series([
<<<<<<< HEAD
			cb => {
=======
			cb => { 
				odmOptions.filterOptions(req.body.options, (err, options) => {
					if (err) cb(err);
					else{
						req.body.options = options;
						cb(null);
					}
				}); 
			},
			
			// Move uploads to data dir
			cb => { 
>>>>>>> 032e20f3
				fs.stat(`data/${req.id}`, (err, stat) => {
					if (err && err.code === 'ENOENT') cb();
					else cb(new Error(`Directory exists (should not have happened: ${err.code})`));
				});
			},
			cb => { fs.mkdir(`data/${req.id}`, undefined, cb); },
			cb => {
				fs.rename(`tmp/${req.id}`, `data/${req.id}/images`, err => {
					if (!err) cb();
					else cb(new Error("Could not move images folder."))
				});
			},

			// Create task
			cb => {
				new Task(req.id, req.body.name, (err, task) => {
					if (err) cb(err);
					else{
						taskManager.addNew(task);
						res.json({uuid: req.id, success: true});
						cb();
					}
				}, req.body.options);
			}
		], err => {
			if (err) res.json({error: err.message})
		});
	}
});

let getTaskFromUuid = (req, res, next) => {
	let task = taskManager.find(req.params.uuid);
	if (task){
		req.task = task;
		next();
	}else res.json({error: `${req.params.uuid} not found`});
}

app.get('/task/:uuid/info', getTaskFromUuid, (req, res) => {
	res.json(req.task.getInfo());
});
app.get('/task/:uuid/output', getTaskFromUuid, (req, res) => {
	res.json(req.task.getOutput(req.query.line));
});
app.get('/task/:uuid/download/:asset', getTaskFromUuid, (req, res) => {
	if (!req.params.asset || req.params.asset === "all"){
		res.download(req.task.getAssetsArchivePath(), "all.zip", err => {
			if (err) res.json({error: "Asset not ready"});
		});
	}else{
		res.json({error: "Invalid asset"});
	}
});

let uuidCheck = (req, res, next) => {
	if (!req.body.uuid) res.json({error: "uuid param missing."});
	else next();
};

let successHandler = res => {
	return err => {
		if (!err) res.json({success: true});
		else res.json({error: err.message});
	};
};

app.post('/task/cancel', uuidCheck, (req, res) => {
	taskManager.cancel(req.body.uuid, successHandler(res));
});

app.post('/task/remove', uuidCheck, (req, res) => {
	taskManager.remove(req.body.uuid, successHandler(res));
});

app.post('/task/restart', uuidCheck, (req, res) => {
	taskManager.restart(req.body.uuid, successHandler(res));
});

app.get('/getOptions', (req, res) => {
	odmOptions.getOptions((err, options) => {
		if (err) res.json({error: err.message});
		else res.json(options);
	});
});

let gracefulShutdown = done => {
	async.series([
<<<<<<< HEAD
		cb => { taskManager.dumpTaskList(cb) },
		cb => {
			logger.info("Closing server");
=======
		cb => taskManager.dumpTaskList(cb),
		cb => { 
			console.log("Closing server");
>>>>>>> 032e20f3
			server.close();
			logger.info("Exiting...");
			process.exit(0);
		}
	], done);
};

// listen for TERM signal .e.g. kill
process.on ('SIGTERM', gracefulShutdown);

// listen for INT signal e.g. Ctrl-C
process.on ('SIGINT', gracefulShutdown);

// Startup
let taskManager;
let server;

async.series([
<<<<<<< HEAD
	cb => { taskManager = new TaskManager(cb,logger); },
	cb => { server = app.listen(config.port, err => {
			if (!err) logger.info('Server has started on port ' + String(config.port));
=======
	cb => taskManager = new TaskManager(cb),
	cb => { server = app.listen(3000, err => {
			if (!err) console.log('Server has started on port 3000');
>>>>>>> 032e20f3
			cb(err);
		});
	}
], err => {
	if (err) logger.error("Error during startup: " + err.message);
});<|MERGE_RESOLUTION|>--- conflicted
+++ resolved
@@ -95,22 +95,18 @@
 	if (req.files.length === 0) res.json({error: "Need at least 1 file."});
 	else{
 		async.series([
-<<<<<<< HEAD
-			cb => {
-=======
-			cb => { 
+			cb => {
 				odmOptions.filterOptions(req.body.options, (err, options) => {
 					if (err) cb(err);
 					else{
 						req.body.options = options;
 						cb(null);
 					}
-				}); 
+				});
 			},
-			
+
 			// Move uploads to data dir
-			cb => { 
->>>>>>> 032e20f3
+			cb => {
 				fs.stat(`data/${req.id}`, (err, stat) => {
 					if (err && err.code === 'ENOENT') cb();
 					else cb(new Error(`Directory exists (should not have happened: ${err.code})`));
@@ -198,15 +194,9 @@
 
 let gracefulShutdown = done => {
 	async.series([
-<<<<<<< HEAD
-		cb => { taskManager.dumpTaskList(cb) },
+		cb => taskManager.dumpTaskList(cb),
 		cb => {
 			logger.info("Closing server");
-=======
-		cb => taskManager.dumpTaskList(cb),
-		cb => { 
-			console.log("Closing server");
->>>>>>> 032e20f3
 			server.close();
 			logger.info("Exiting...");
 			process.exit(0);
@@ -225,15 +215,9 @@
 let server;
 
 async.series([
-<<<<<<< HEAD
 	cb => { taskManager = new TaskManager(cb,logger); },
 	cb => { server = app.listen(config.port, err => {
 			if (!err) logger.info('Server has started on port ' + String(config.port));
-=======
-	cb => taskManager = new TaskManager(cb),
-	cb => { server = app.listen(3000, err => {
-			if (!err) console.log('Server has started on port 3000');
->>>>>>> 032e20f3
 			cb(err);
 		});
 	}
